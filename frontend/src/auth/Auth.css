--- conflicted
+++ resolved
@@ -1,13 +1,4 @@
 .auth-container {
-<<<<<<< HEAD
-    min-height: 100vh;
-    display: flex;
-    align-items: center;
-    justify-content: center;
-    background: linear-gradient(135deg, #667eea 0%, #667eea 20%);
-    padding: 1rem;
-  }
-=======
   min-height: 100vh;
   display: flex;
   align-items: center;
@@ -18,7 +9,6 @@
   background-repeat: no-repeat;
   padding: 1rem;
 }
->>>>>>> 7e30ee8f
   
   .auth-card {
     background: white;
